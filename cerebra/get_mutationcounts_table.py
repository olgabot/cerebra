""" 
This program generates a gene/cell counts table for the mutations
found in a given set of vcf files
"""

import numpy as np
import vcf
import os
import csv
import pandas as pd
import sys
import multiprocessing as mp
import warnings
import click
warnings.simplefilter(action='ignore', category=FutureWarning)


def get_filenames_test():
	""" get file names, for the test condition"""
	files = []
	for file in os.listdir(cwd + "artificalVCF/"):
		PATH = cwd + 'artificalVCF/' + file
		files.append(PATH)

	return files



def get_filenames():
	""" get file names based on specified path """
	files = []
	for file in os.listdir(cwd + "scVCF_filtered_subset/"):
		PATH = cwd + 'scVCF_filtered_subset/' + file
		files.append(PATH)

	return files



def get_laud_db():
	""" returns the COSMIC database after lung adeno filter """
	print('setting up LAUD filtered database...')
	#pHistList = database.index[database['Primary histology'] == 'carcinoma'].tolist()
	pSiteList = database.index[database['Primary site'] == 'lung'].tolist()
	#shared = list(set(pHistList) & set(pSiteList))
	database_filter = database.iloc[pSiteList]

	return database_filter



def get_genome_pos(sample):
	""" returns the genome position string that will match against the 
		ones in COSMIC db  """
	try:
		chr = str(sample[0])
		chr = chr.replace("chr", "")
		pos = int(sample[1])
		ref = str(sample[3])
		alt = str(sample[4])
	
		if (len(ref) == 1) & (len(alt) == 1): # most basic case
			secondPos = pos
			genomePos = chr + ':' + str(pos) + '-' + str(secondPos)
		elif (len(ref) > 1) & (len(alt) == 1):
			secondPos = pos + len(ref)
			genomePos = chr + ':' + str(pos) + '-' + str(secondPos)
		elif (len(alt) > 1) & (len(ref) == 1):
			secondPos = pos + len(alt)
			genomePos = chr + ':' + str(pos) + '-' + str(secondPos)
		else: # multibase-for-multibase substitution
			secondPos = '1'
			genomePos = chr + ':' + str(pos) + '-' + str(secondPos)
	except:
		# NOTE: Should probably throw here.
		genomePos = 'ERROR'

	return genomePos

def parse_genome_pos(pos_str):
	chrom, pos_range = pos_str.split(':')[0:2]
	start_pos, end_pos = pos_range.split('-')[0:2]

	return (chrom, start_pos, end_pos)

def make_genome_pos(record):
	# Although including `chr` in the CHR column constitutes malformed VCF, it
	# may be present, so it should be removed.
	CHROM = record.CHROM.replace("chr", "")
	POS = record.POS
	ref_len = len(record.REF)
	alt_len = len(record.ALT)

	if ref_len == 1 and alt_len == 1:
		return (CHROM, POS, POS)
	elif ref_len > 1 and alt_len == 1:
		return (CHROM, POS, POS + ref_len)
	elif alt_len > 1 and ref_len == 1:
		return (CHROM, POS, POS + alt_len)
	else: # multibase-for-multibase substitution
		return (CHROM, POS, 1)

def find_gene_name(genome_pos):
	""" return the gene name from a given genome position string
	   (ie. '1:21890111-21890111'), by querying the hg38-plus.gtf """

	chrom, pos_start, pos_end = genome_pos

	# work on hg38_gtf
	chromStr = 'chr' + str(chrom)
	hg38_gtf_filt = hg38_gtf.where(hg38_gtf[0] == chromStr).dropna()
	hg38_gtf_filt = hg38_gtf_filt.where(hg38_gtf_filt[3] <= int(pos_start)).dropna() # lPos good
	hg38_gtf_filt = hg38_gtf_filt.where(hg38_gtf_filt[4] >= int(pos_end)).dropna() # rPos good
	
	try:
		returnStr = str(hg38_gtf_filt.iloc[0][8])	# keep just the gene name / metadata col
		returnStr = returnStr.split(';')[1]
		returnStr = returnStr.strip(' gene_name')
		returnStr = returnStr.strip(' ')
		returnStr = returnStr.strip('"')
	except IndexError:
		returnStr = ''

	return returnStr



def find_cell_mut_gene_names(filename):
	""" creates a dictionary obj where each key is a cell and each value
		is a list of the genes we found mutations for in that cell """
	tup = []

<<<<<<< HEAD
	cell = f.replace(cwd, "")
	cell = cell.replace('scVCF_filtered_subset/', "")
=======
	cell = filename.replace(cwd, "")
	cell = cell.replace('scVCF_filtered_all/', "")
>>>>>>> a1bdc468
	cell = cell.replace(".vcf", "")

	# PyVCF documentation claims that it automatically infers compression type
	# from the file extension.
	vcf_reader = vcf.Reader(filename=filename)

<<<<<<< HEAD
	#if test_bool:
	shared = list(items) # no COSMIC filter
	#else:
	#	shared = [i for i in genomePos_laud_db if i in items] # COSMIC filter,
																# retains dups
	shared_series = pd.Series(shared)
=======
	filtered_gene_names = []
>>>>>>> a1bdc468

	for record in vcf_reader:
		genome_pos = make_genome_pos(record)
		# TODO: Filter out duplicates?
		# And is it better to filter out positional duplicates or gene name
		# duplicates?

		# No COSMIC filter in test mode
		if not test_bool:
			# Skip this gene if it isn't in the laud_db
			if genome_pos in genome_pos_laud_db:
				continue
		
		gene_name = find_gene_name(genome_pos)

		filtered_gene_names.append(gene_name)

	filtered_series = pd.Series(filtered_gene_names)

	tup = (cell, filtered_series)

	return tup



def format_dataframe(raw_df):
	""" creates the cell/mutation counts table from the raw output that 
		get_gene_cell_muts_counts provides """
	cellNames = list(raw_df.index)

	genesList = []
	for i in range(0, raw_df.shape[0]):
		currList = list(raw_df.iloc[i].unique()) # unique genes for curr_cell 

		for elm in currList:
			if elm not in genesList:
				genesList.append(elm)
	
	genesList1 = pd.Series(genesList)

	df = pd.DataFrame(columns=genesList1, index=cellNames) # initialize blank dataframe
	for col in df.columns: # set everybody to zero
		df[col] = 0

	for i in range(0,raw_df.shape[0]):
		currCell = raw_df.index[i]
		currRow = raw_df.iloc[i]

		for currGene in currRow:
			df[currGene][currCell] += 1

	return df



""" get cmdline input """
@click.command()
@click.option('--nthread', default = 64, prompt='number of threads', required=True, type=int)
@click.option('--test', default = False)
@click.option('--wrkdir', default = '/home/ubuntu/cerebra/cerebra/wrkdir/', prompt='s3 import directory', required=True)



def get_mutationcounts_table(nthread, test, wrkdir):
	""" generate a cell x gene mutation counts table from a set of germline filtered vcfs """
	global database
	global database_laud
	global hg38_gtf
	global genome_pos_laud_db
	global cwd
	global test_bool

	cwd = wrkdir
	test_bool = test

	database = pd.read_csv(cwd + "CosmicGenomeScreensMutantExport.tsv", delimiter = '\t')
	database_laud = get_laud_db()
	genome_pos_laud_db = set(map(parse_genome_pos, database_laud['Mutation genome position']))
	hg38_gtf = pd.read_csv(cwd + 'hg38-plus.gtf', delimiter = '\t', header = None)

	if test:
		fNames = get_filenames_test()
	else:
		fNames = get_filenames()
	
	print('creating pool')
	p = mp.Pool(processes=nthread)
	print('running...')

	try:
		cell_genes_pairs = p.map(find_cell_mut_gene_names, fNames, chunksize=1) # default chunksize=1
	finally:
		p.close()
		p.join()

	# convert to dictionary
	cells_dict = {}
	naSeries = pd.Series([np.nan])

	for cell, gene_names in cell_genes_pairs:
		if len(gene_names.index) == 0:
			toAdd = {cell:naSeries}
		else:
			toAdd = {cell:gene_names}
		cells_dict.update(toAdd)

	print('writing file')

	filterDict_pd = pd.DataFrame.from_dict(cells_dict, orient="index") # orient refers to row/col orientation 
	filterDict_format = format_dataframe(filterDict_pd)

	filterDict_format.to_csv(cwd + "intermediate.csv")
	intermediate = pd.read_csv(cwd + 'intermediate.csv')

	# rename 0th col
	intermediate.rename(columns={'Unnamed: 0' :'cellName'}, inplace=True)

	cols = intermediate.columns
	dropList = []

	for col in cols:
		if 'Unnamed' in col:
			dropList.append(col)

	# want to drop the cols that contain 'Unnamed'
	intermediate = intermediate.drop(dropList, axis=1)

	if test_bool:
		intermediate.to_csv(cwd + "test/mutationcounts_table/geneCellMutationCounts_artifical.csv", index=False)	
	else:
		intermediate.to_csv(cwd + "geneCellMutationCounts_noLaudFilter.csv", index=False)

	cmd = 'rm ' + cwd + 'intermediate.csv'
	os.system(cmd)<|MERGE_RESOLUTION|>--- conflicted
+++ resolved
@@ -130,29 +130,16 @@
 		is a list of the genes we found mutations for in that cell """
 	tup = []
 
-<<<<<<< HEAD
-	cell = f.replace(cwd, "")
-	cell = cell.replace('scVCF_filtered_subset/', "")
-=======
+
 	cell = filename.replace(cwd, "")
 	cell = cell.replace('scVCF_filtered_all/', "")
->>>>>>> a1bdc468
 	cell = cell.replace(".vcf", "")
 
 	# PyVCF documentation claims that it automatically infers compression type
 	# from the file extension.
 	vcf_reader = vcf.Reader(filename=filename)
 
-<<<<<<< HEAD
-	#if test_bool:
-	shared = list(items) # no COSMIC filter
-	#else:
-	#	shared = [i for i in genomePos_laud_db if i in items] # COSMIC filter,
-																# retains dups
-	shared_series = pd.Series(shared)
-=======
 	filtered_gene_names = []
->>>>>>> a1bdc468
 
 	for record in vcf_reader:
 		genome_pos = make_genome_pos(record)
