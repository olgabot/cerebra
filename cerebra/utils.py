import re
import numpy as np

from ncls import NCLS

class GenomePosition():
	genome_pos_pattern = re.compile(r"(.+):(\d+)-(\d+)")

	def __init__(self, chrom, start, end):
		self.chrom = chrom
		self.start = start
		self.end = end

	@classmethod
	def from_str(cls, pos_str):
		match = cls.genome_pos_pattern.match(pos_str)

		if not match:
			return None

		return cls(match[1], int(match[2]) - 1, int(match[3]))

	@classmethod
	def from_vcf_record(cls, record):
		CHROM = record.CHROM.replace("chr", "")
		return cls(CHROM, record.affected_start, record.affected_end)

	@classmethod
	def from_gtf_record(cls, record):
		return cls(record[0].replace("chr", ""), int(record[3]) - 1, int(record[4]))

	def contains(self, other):
		return other.chrom == self.chrom and other.start >= self.start and other.end <= self.end

	def __eq__(self, other):
		return self.chrom == other.chrom and self.start == other.start and self.end == other.end

	def __repr__(self):
		return "%s:%d-%d" % (self.chrom, self.start + 1, self.end)

	def __str__(self):
		return "%s:%d-%d" % (self.chrom, self.start + 1, self.end)

	def __len__(self):
		return self.end - self.start


class GenomeIntervalTree():
	def __init__(self, predicate, records):
		self.predicate = predicate
		self.records = []

		working_tree_map = {}

		for idx, record in enumerate(records):
			genome_pos = predicate(record)

			if genome_pos is None:
				continue

			chrom = genome_pos.chrom

			if not chrom in working_tree_map:
				# (starts, ends, ids)
				working_tree_map[chrom] = ([], [], [])

			starts, ends, ids = working_tree_map[chrom]
			starts.append(genome_pos.start)
			ends.append(genome_pos.end)
			ids.append(idx)

			self.records.append(record)
<<<<<<< HEAD
			idx += 1
=======
>>>>>>> 009780cb

		tree_map = {}

		for chrom, (starts, ends, ids) in working_tree_map.items():
			tree_map[chrom] = NCLS(
				np.array(starts, dtype=np.long),
				np.array(ends, dtype=np.long),
				np.array(ids, dtype=np.long)
			)

		self.tree_map = tree_map

	def _make_query_params(self, genome_pos_list):
		starts = np.array([genome_pos.start for genome_pos in genome_pos_list])
		ends = np.array([genome_pos.end for genome_pos in genome_pos_list])
		ids = np.array(list(range(len(genome_pos_list))))

		return (starts, ends, ids)

	def _pick_best_record(self, from_ids=None, for_pos=None):
		if len(from_ids) < 1:
			return None

		if len(from_ids) == 1:
			return self.records[from_ids[0]]

		records = [self.records[record_id] for record_id in from_ids]

		scored_records = [(record, self._compute_jaccard_index(for_pos, self.predicate(record))) for record in records]
		sorted_records = sorted(scored_records, key=lambda tup: tup[1], reverse=True)

		return sorted_records[0][0]

	def _compute_jaccard_index(self, pos_a, pos_b):
		if pos_a.chrom != pos_b.chrom:
			return 0

		range_a = range(pos_a.start, pos_a.end)
		range_b = range(pos_b.start, pos_b.end)

		if range_b.start > range_a.stop or range_a.start > range_b.stop:
			return 0

		intersection = range(max(range_a.start, range_b.start), min(range_a.stop, range_b.stop))

		# The following is equivalent to |A ∩ B| / |A ∪ B|, but avoids computing
		# a union.
		# |A ∩ B| / (|A| + |B| + |A ∩ B|)
		return len(intersection) / (len(range_a) + len(range_b) - len(intersection))

	def has_overlap(self, genome_pos):
		tree = self.tree_map.get(genome_pos.chrom)

		if not tree:
			return False

		return tree.has_overlap(genome_pos.start, genome_pos.end)

	def get_first_overlap(self, genome_pos):
		tree = self.tree_map.get(genome_pos.chrom)

		if not tree:
			return None

		qparams = self._make_query_params([genome_pos])
		_, record_ids = tree.first_overlap_both(*qparams)

		if len(record_ids) < 1:
			return None

		return self.records[record_ids[0]]

	def get_best_overlap(self, genome_pos):
		tree = self.tree_map.get(genome_pos.chrom)

		if not tree:
			return None

		qparams = self._make_query_params([genome_pos])
		_, record_ids = tree.all_overlaps_both(*qparams)

		return self._pick_best_record(from_ids=record_ids, for_pos=genome_pos)

	def get_all_overlaps(self, genome_pos):
		tree = self.tree_map.get(genome_pos.chrom)

		if not tree:
			return []

		qparams = self._make_query_params([genome_pos])
		_, record_ids = tree.all_overlaps_both(*qparams)

		return [self.records[record_id] for record_id in record_ids]

	def get_first_containment(self, genome_pos):
		tree = self.tree_map.get(genome_pos.chrom)

		if not tree:
			return None

		qparams = self._make_query_params([genome_pos])
		_, record_ids = tree.all_containments_both(*qparams)

		if len(record_ids) < 1:
			return None

		return self.records[record_ids[0]]

	def get_best_containment(self, genome_pos):
		tree = self.tree_map.get(genome_pos.chrom)

		if not tree:
			return None

		qparams = self._make_query_params([genome_pos])
		_, record_ids = tree.all_containments_both(*qparams)

		return self._pick_best_record(from_ids=record_ids, for_pos=genome_pos)

	def get_all_containments(self, genome_pos):
		tree = self.tree_map.get(genome_pos.chrom)

		if not tree:
			return []

		qparams = self._make_query_params([genome_pos])
		_, record_ids = tree.all_containments_both(*qparams)

		return [self.records[record_id] for record_id in record_ids]<|MERGE_RESOLUTION|>--- conflicted
+++ resolved
@@ -70,10 +70,8 @@
 			ids.append(idx)
 
 			self.records.append(record)
-<<<<<<< HEAD
+
 			idx += 1
-=======
->>>>>>> 009780cb
 
 		tree_map = {}
 
