--- conflicted
+++ resolved
@@ -48,15 +48,11 @@
 def get_filenames():
 	""" get file names given path """
 	files = []
-<<<<<<< HEAD
+
 	for file in os.listdir(cwd):
 		if file.endswith(".vcf"):
 			fullPath = cwd + file 
-=======
-	for file in os.listdir(cwd + "vcf_test_set/"):
-		if file.endswith(".vcf"):
-			fullPath = cwd + 'vcf_test_set/' + file 
->>>>>>> 288a0d8a
+
 			files.append(fullPath)
     
 	return files
@@ -203,11 +199,8 @@
 
 def build_genome_positions_dict(fileName):
 	""" creates dict with genome coords for cosmic filtered hits to specific GOI """
-<<<<<<< HEAD
+
 	cell = fileName.replace(cwd, "")
-=======
-	cell = fileName.replace(cwd + "vcf_test_set/", "")
->>>>>>> 288a0d8a
 	cell = cell.replace(".vcf", "")	
 
 	df = vcf_to_dataframe(fileName)
@@ -312,11 +305,8 @@
 		calls coverage_search_on_vcf() for each of those AA level hitsß """
 
 	for cell in ROI_hits_dict.keys():
-<<<<<<< HEAD
+
 		vcf_path = cwd + cell + '.vcf'
-=======
-		vcf_path = cwd + 'vcf_test_set/' + cell + '.vcf'
->>>>>>> 288a0d8a
 		vcf = vcf_to_dataframe(vcf_path)
 
 		ROIs = ROI_hits_dict.get(cell)
@@ -381,18 +371,11 @@
 
 """ get cmdline input """
 @click.command()
-<<<<<<< HEAD
 @click.option('--genes_list', default = '/Users/lincoln.harris/code/cerebra/cerebra/wrkdir/genesList.csv', prompt='path to csv file with genes of interest to evaluate coverage for', required=True, type=str)
 @click.option('--nthread', default = 2, prompt='number of threads', required=True, type=int)
 @click.option('--outprefix', default = 'sampleOut.csv', prompt='prefix to use for outfile', required=True, type=str)
 @click.option('--vcf_dir', default = '/Users/lincoln.harris/code/cerebra/cerebra/wrkdir/vcf_test_set/', prompt='path to directory containing vcf files', required=True)
 @click.option('--cosmic_db', default = '/Users/lincoln.harris/code/cerebra/cerebra/wrkdir/CosmicGenomeScreensMutantExport.tsv', prompt='path to cosmic database', required=True)
-=======
-@click.option('--genes_list', default = 'genesList.csv', prompt='name of csv file with genes of interest to evaluate coverage for. should be in wrkdir', required=True, type=str)
-@click.option('--nthread', default = 16, prompt='number of threads', required=True, type=int)
-@click.option('--outprefix', default = 'sampleOut.csv', prompt='prefix to use for outfile', required=True, type=str)
-@click.option('--wrkdir', default = '/Users/lincoln.harris/code/cerebra/cerebra/wrkdir/', prompt='s3 import directory', required=True)
->>>>>>> 288a0d8a
  
 
 
@@ -441,8 +424,5 @@
 		coverage_dict = evaluate_coverage_driver(cells_dict_GOI_coords, gene, coverage_dict)
 	
 	coverage_df = convert_to_df(coverage_dict)
-<<<<<<< HEAD
 	coverage_df.to_csv(outprefix)
-=======
-	coverage_df.to_csv(cwd + outprefix)
->>>>>>> 288a0d8a
+  